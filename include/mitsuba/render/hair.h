#pragma once

#include <enoki/special.h>
#include <mitsuba/core/frame.h>
#include <mitsuba/core/logger.h>
#include <mitsuba/core/math.h>
#include <mitsuba/core/properties.h>
#include <mitsuba/core/quad.h>
#include <mitsuba/core/spectrum.h>
#include <mitsuba/core/string.h>
#include <mitsuba/core/warp.h>
#include <mitsuba/render/fresnel.h>
#include <mitsuba/render/fwd.h>
#include <mitsuba/render/bsdf.h>
#include <mitsuba/render/texture.h>
#include <numeric>

NAMESPACE_BEGIN(mitsuba)

static const int p_max = 3;
static const float sqrt_pi_over_8 = 0.626657069f;

template <typename Float, typename Spectrum>
class HairBSDF final : public BSDF<Float, Spectrum> {
public:
	MTS_IMPORT_BASE(BSDF, m_flags, m_components)
    MTS_IMPORT_TYPES(Texture)

    using UInt = uint_array_t<Float>;

<<<<<<< HEAD
=======
    Float Pi = math::Pi<Float>;

>>>>>>> 659d64d8
    HairBSDF(const Properties &props);

    enum Mode_sigma_a { Absorption, Reflectance, Concentration};

    std::pair<BSDFSample3f, Spectrum> sample(const BSDFContext&,
                                             const SurfaceInteraction3f&,
                                             Float, 
                                             const Point2f&, 
                                             Mask) const override;

    Spectrum eval(const BSDFContext&, const SurfaceInteraction3f&, const Vector3f&, Mask) const override;

    Float pdf(const BSDFContext&, const SurfaceInteraction3f&, const Vector3f&, Mask) const override;

    std::string to_string() const override;

private:
    Float h_xml;
    Float eta;
    Mode_sigma_a mode;
    ref<Texture> sigma_a;
    ref<Texture> sigma_a_reflectance;
    Float ce, cp;

    Float beta_m, beta_n;
    Float v[p_max + 1];
    Float s;
    Float sin_2k_alpha[3], cos_2k_alpha[3];

    //MTS_INLINE Float sqr(Float v) const { return v * v; }

	template <int n>
	Float pow(Float v) const{
	    static_assert(n > 0, "Power can't be negative");
	    Float n2 = pow<n / 2>(v);
	    return n2 * n2 * pow<n & 1>(v);
	}

	template <>
	MTS_INLINE Float pow<1>(Float v) const{
	    return v;
	}

	template <>
	MTS_INLINE Float pow<0>(__attribute__((unused)) Float v) const{
	    return 1;
	}

    UInt32 compact_1_by_1(UInt32 x) const{
        // x = -f-e -d-c -b-a -9-8 -7-6 -5-4 -3-2 -1-0
        x &= 0x55555555;
        // x = --fe --dc --ba --98 --76 --54 --32 --10
        x = (x ^ (x >> 1)) & 0x33333333;
        // x = ---- fedc ---- ba98 ---- 7654 ---- 3210
        x = (x ^ (x >> 2)) & 0x0f0f0f0f;
        // x = ---- ---- fedc ba98 ---- ---- 7654 3210
        x = (x ^ (x >> 4)) & 0x00ff00ff;
        // x = ---- ---- ---- ---- fedc ba98 7654 3210
        x = (x ^ (x >> 8)) & 0x0000ffff;
        return x;
    }

    Point2f demux_float(Float f) const{
        UInt64 v =  f * (1ull << 32);
        UInt32 bits[2] = {compact_1_by_1(v), compact_1_by_1(v >> 1)};
        return {bits[0] / Float(1 << 16), bits[1] / Float(1 << 16)};
    }

<<<<<<< HEAD
    Array<Spectrum, p_max+1> Ap(Float cos_theta_i, Float eta, Float h, const Spectrum &T) const{
	    //std::array<Spectrum, p_max + 1> ap;
        Array<Spectrum, p_max+1> ap;
=======
    std::array<Spectrum, p_max + 1> Ap(Float cos_theta_i, Float eta, Float h, const Spectrum &T) const{
	    std::array<Spectrum, p_max + 1> ap;

>>>>>>> 659d64d8
	    // Compute $p=0$ attenuation at initial cylinder intersection
	    Float cos_gamma_o = safe_sqrt(1 - h * h);
	    Float cos_theta = cos_theta_i * cos_gamma_o;
	    auto res = fresnel(cos_theta, eta); //F, cos_theta_t, eta_it, eta_ti
	    Float f = std::get<0>(res);
	    ap[0] = f;

	    // Compute $p=1$ attenuation term
	    ap[1] = sqr(1 - f) * T;

	    // Compute attenuation terms up to $p=_pMax_$
	    for (int p = 2; p < p_max; ++p) ap[p] = ap[p - 1] * T * f;

	    // Compute attenuation term accounting for remaining orders of scattering
	    ap[p_max] = ap[p_max - 1] * f * T / (Spectrum(1.f) - T * f);
        //std::cout << "End ap" << std::endl;
	    return ap;
	}

	Array<Float, p_max+1> compute_ap_pdf(Float cos_theta_i, Float h, const SurfaceInteraction3f &si, Mask active) const {
	    // Compute array of $A_p$ values for _cosThetaO_
	    Float sin_theta_i = safe_sqrt(1 - cos_theta_i * cos_theta_i);

	    // Compute $\cos \thetat$ for refracted ray
	    Float sin_theta_t = sin_theta_i / eta;
	    Float cos_theta_t = safe_sqrt(1 - sqr(sin_theta_t));

	    // Compute $\gammat$ for refracted ray
	    Float etap = sqrt(eta * eta - sqr(sin_theta_i)) / cos_theta_i;
	    Float sin_gamma_t = h / etap;
	    Float cos_gamma_t = safe_sqrt(1 - sqr(sin_gamma_t));

	    // Compute the transmittance _T_ of a single path through the cylinder
	    Spectrum T = exp(-evaluate_sigma_a(si, active) * (2.0f * cos_gamma_t / cos_theta_t));

	    Array<Spectrum, p_max+1> ap = Ap(cos_theta_i, eta, h, T);

	    // Compute $A_p$ PDF from individual $A_p$ terms
	    Array<Float, p_max+1> ap_pdf;
	    //Float sum_y = std::accumulate(ap.begin(), ap.end(), Float(0), [](Float s, const Spectrum &ap) { return s + ap.y(); });
	    Float sum_y = hsum(ap_pdf);
        //ap_pdf = ap / sum_y;
        //for (int i = 0; i <= p_max; ++i) ap_pdf[i] = ap[i].y() / sum_y;
	    return ap_pdf;
	}

	Float abs_cos_theta(const Vector3f &w) const{
		return abs(Frame3f::cos_theta(w));
	}

	inline Float radians(Float deg) const{
		return (math::Pi<ScalarFloat>/180.f) * deg;
	}

	void tilt_scales(Float sin_theta_i, Float cos_theta_i, UInt p, Float &sin_theta_op, Float &cos_theta_op) const{
<<<<<<< HEAD
		if (p == 0) {
	        sin_theta_op = sin_theta_i * cos_2k_alpha[1] - cos_theta_i * sin_2k_alpha[1];
	        cos_theta_op = cos_theta_i * cos_2k_alpha[1] + sin_theta_i * sin_2k_alpha[1];
	    }
	    else if (p == 1) {
	        sin_theta_op = sin_theta_i * cos_2k_alpha[0] + cos_theta_i * sin_2k_alpha[0];
	        cos_theta_op = cos_theta_i * cos_2k_alpha[0] - sin_theta_i * sin_2k_alpha[0];
	    } else if (p == 2) {
	        sin_theta_op = sin_theta_i * cos_2k_alpha[2] + cos_theta_i * sin_2k_alpha[2];
	        cos_theta_op = cos_theta_i * cos_2k_alpha[2] - sin_theta_i * sin_2k_alpha[2];
	    } else {
	        sin_theta_op = sin_theta_i;
	        cos_theta_op = cos_theta_i;
	    }
=======
        Mask mask = p == 0, mask1 = p == 1, mask2 = p == 2;

        masked(sin_theta_op, mask) = sin_theta_i * cos_2k_alpha[1] - cos_theta_i * sin_2k_alpha[1];
        masked(cos_theta_op, mask) = cos_theta_i * cos_2k_alpha[1] + sin_theta_i * sin_2k_alpha[1];

        masked(sin_theta_op, mask1) =  sin_theta_i * cos_2k_alpha[0] + cos_theta_i * sin_2k_alpha[0];
        masked(cos_theta_op, mask1) = cos_theta_i * cos_2k_alpha[0] - sin_theta_i * sin_2k_alpha[0];

        masked(sin_theta_op, mask2) = sin_theta_i * cos_2k_alpha[2] + cos_theta_i * sin_2k_alpha[2];
        masked(cos_theta_op, mask2) = cos_theta_i * cos_2k_alpha[2] - sin_theta_i * sin_2k_alpha[2];

        masked(sin_theta_op, !mask && !mask1 && !mask2) = sin_theta_i;
        masked(cos_theta_op, !mask && !mask1 && !mask2) = cos_theta_i;
>>>>>>> 659d64d8
	}

	void get_angles(const Vector3f &w, Float &sin_theta, Float &cos_theta, Float &phi) const{
		sin_theta = w.x();
    	cos_theta = sqrt(1 - sqr(sin_theta));
    	phi = atan2(w.z(), w.y());
	}

	void print_basis(Vector3f w) const{
		Float sin_theta, cos_theta, phi;
		get_angles(w, sin_theta, cos_theta, phi);
	    
	    std::cout << "sin_theta: " << sin_theta << std::endl;
	    std::cout << "cos_theta: " << cos_theta << std::endl;
	    std::cout << "phi: " << phi << std::endl;
	}

	Spectrum sigma_a_from_reflectance(const Spectrum &c, Float beta_n) const{
	    Spectrum sigma_a;
	    for (size_t i = 0; i < Spectrum::Size; ++i)
	        sigma_a[i] = sqr(log(c[i]) /
	                         (5.969f - 0.215f * beta_n + 2.532f * sqr(beta_n) -
	                          10.73f * pow<3>(beta_n) + 5.574f * pow<4>(beta_n) +
	                          0.245f * pow<5>(beta_n)));
	    return sigma_a;
	}

	Spectrum sigma_a_from_concentration(Float ce, Float cp) const{
	    Float sigma_a[3];
	    Float eumelanin_sigma_a[3] = {0.419f, 0.697f, 1.37f};
	    Float pheomelanin_sigma_a[3] = {0.187f, 0.4f, 1.05f};
	    for (size_t i = 0; i < 3; ++i)
	        sigma_a[i] = (ce * eumelanin_sigma_a[i] + cp * pheomelanin_sigma_a[i]);
	    return Spectrum(sigma_a[0], sigma_a[1], sigma_a[2]);
	}

	Spectrum evaluate_sigma_a(const SurfaceInteraction3f &si, Mask active) const{
		switch(mode){
			case Absorption: return sigma_a->eval(si, active); break;
			case Reflectance: return sigma_a_from_reflectance(sigma_a->eval(si, active), beta_n); break;
			case Concentration: return sigma_a_from_concentration(ce, cp); break;
		}
	}

	MTS_DECLARE_CLASS()
};

MTS_IMPLEMENT_CLASS_VARIANT(HairBSDF, BSDF)
MTS_EXPORT_PLUGIN(HairBSDF, "HairBSDF")

NAMESPACE_END(mitsuba)<|MERGE_RESOLUTION|>--- conflicted
+++ resolved
@@ -23,16 +23,13 @@
 template <typename Float, typename Spectrum>
 class HairBSDF final : public BSDF<Float, Spectrum> {
 public:
-	MTS_IMPORT_BASE(BSDF, m_flags, m_components)
+    MTS_IMPORT_BASE(BSDF, m_flags, m_components)
     MTS_IMPORT_TYPES(Texture)
 
     using UInt = uint_array_t<Float>;
 
-<<<<<<< HEAD
-=======
     Float Pi = math::Pi<Float>;
 
->>>>>>> 659d64d8
     HairBSDF(const Properties &props);
 
     enum Mode_sigma_a { Absorption, Reflectance, Concentration};
@@ -62,24 +59,24 @@
     Float s;
     Float sin_2k_alpha[3], cos_2k_alpha[3];
 
-    //MTS_INLINE Float sqr(Float v) const { return v * v; }
-
-	template <int n>
-	Float pow(Float v) const{
-	    static_assert(n > 0, "Power can't be negative");
-	    Float n2 = pow<n / 2>(v);
-	    return n2 * n2 * pow<n & 1>(v);
-	}
-
-	template <>
-	MTS_INLINE Float pow<1>(Float v) const{
-	    return v;
-	}
-
-	template <>
-	MTS_INLINE Float pow<0>(__attribute__((unused)) Float v) const{
-	    return 1;
-	}
+    MTS_INLINE Float sqr(Float v) const { return v * v; }
+
+    template <int n>
+    Float pow(Float v) const{
+        static_assert(n > 0, "Power can't be negative");
+        Float n2 = pow<n / 2>(v);
+        return n2 * n2 * pow<n & 1>(v);
+    }
+
+    template <>
+    MTS_INLINE Float pow<1>(Float v) const{
+        return v;
+    }
+
+    template <>
+    MTS_INLINE Float pow<0>(__attribute__((unused)) Float v) const{
+        return 1;
+    }
 
     UInt32 compact_1_by_1(UInt32 x) const{
         // x = -f-e -d-c -b-a -9-8 -7-6 -5-4 -3-2 -1-0
@@ -101,86 +98,64 @@
         return {bits[0] / Float(1 << 16), bits[1] / Float(1 << 16)};
     }
 
-<<<<<<< HEAD
-    Array<Spectrum, p_max+1> Ap(Float cos_theta_i, Float eta, Float h, const Spectrum &T) const{
-	    //std::array<Spectrum, p_max + 1> ap;
-        Array<Spectrum, p_max+1> ap;
-=======
     std::array<Spectrum, p_max + 1> Ap(Float cos_theta_i, Float eta, Float h, const Spectrum &T) const{
-	    std::array<Spectrum, p_max + 1> ap;
-
->>>>>>> 659d64d8
-	    // Compute $p=0$ attenuation at initial cylinder intersection
-	    Float cos_gamma_o = safe_sqrt(1 - h * h);
-	    Float cos_theta = cos_theta_i * cos_gamma_o;
-	    auto res = fresnel(cos_theta, eta); //F, cos_theta_t, eta_it, eta_ti
-	    Float f = std::get<0>(res);
-	    ap[0] = f;
-
-	    // Compute $p=1$ attenuation term
-	    ap[1] = sqr(1 - f) * T;
-
-	    // Compute attenuation terms up to $p=_pMax_$
-	    for (int p = 2; p < p_max; ++p) ap[p] = ap[p - 1] * T * f;
-
-	    // Compute attenuation term accounting for remaining orders of scattering
-	    ap[p_max] = ap[p_max - 1] * f * T / (Spectrum(1.f) - T * f);
+        std::array<Spectrum, p_max + 1> ap;
+
+        // Compute $p=0$ attenuation at initial cylinder intersection
+        Float cos_gamma_o = safe_sqrt(1 - h * h);
+        Float cos_theta = cos_theta_i * cos_gamma_o;
+        auto res = fresnel(cos_theta, eta); //F, cos_theta_t, eta_it, eta_ti
+        Float f = std::get<0>(res);
+        ap[0] = f;
+
+        // Compute $p=1$ attenuation term
+        ap[1] = sqr(1 - f) * T;
+
+        // Compute attenuation terms up to $p=_pMax_$
+        for (int p = 2; p < p_max; ++p) ap[p] = ap[p - 1] * T * f;
+
+        // Compute attenuation term accounting for remaining orders of scattering
+        ap[p_max] = ap[p_max - 1] * f * T / (Spectrum(1.f) - T * f);
         //std::cout << "End ap" << std::endl;
-	    return ap;
-	}
-
-	Array<Float, p_max+1> compute_ap_pdf(Float cos_theta_i, Float h, const SurfaceInteraction3f &si, Mask active) const {
-	    // Compute array of $A_p$ values for _cosThetaO_
-	    Float sin_theta_i = safe_sqrt(1 - cos_theta_i * cos_theta_i);
-
-	    // Compute $\cos \thetat$ for refracted ray
-	    Float sin_theta_t = sin_theta_i / eta;
-	    Float cos_theta_t = safe_sqrt(1 - sqr(sin_theta_t));
-
-	    // Compute $\gammat$ for refracted ray
-	    Float etap = sqrt(eta * eta - sqr(sin_theta_i)) / cos_theta_i;
-	    Float sin_gamma_t = h / etap;
-	    Float cos_gamma_t = safe_sqrt(1 - sqr(sin_gamma_t));
-
-	    // Compute the transmittance _T_ of a single path through the cylinder
-	    Spectrum T = exp(-evaluate_sigma_a(si, active) * (2.0f * cos_gamma_t / cos_theta_t));
-
-	    Array<Spectrum, p_max+1> ap = Ap(cos_theta_i, eta, h, T);
-
-	    // Compute $A_p$ PDF from individual $A_p$ terms
-	    Array<Float, p_max+1> ap_pdf;
-	    //Float sum_y = std::accumulate(ap.begin(), ap.end(), Float(0), [](Float s, const Spectrum &ap) { return s + ap.y(); });
-	    Float sum_y = hsum(ap_pdf);
-        //ap_pdf = ap / sum_y;
-        //for (int i = 0; i <= p_max; ++i) ap_pdf[i] = ap[i].y() / sum_y;
-	    return ap_pdf;
-	}
-
-	Float abs_cos_theta(const Vector3f &w) const{
-		return abs(Frame3f::cos_theta(w));
-	}
-
-	inline Float radians(Float deg) const{
-		return (math::Pi<ScalarFloat>/180.f) * deg;
-	}
-
-	void tilt_scales(Float sin_theta_i, Float cos_theta_i, UInt p, Float &sin_theta_op, Float &cos_theta_op) const{
-<<<<<<< HEAD
-		if (p == 0) {
-	        sin_theta_op = sin_theta_i * cos_2k_alpha[1] - cos_theta_i * sin_2k_alpha[1];
-	        cos_theta_op = cos_theta_i * cos_2k_alpha[1] + sin_theta_i * sin_2k_alpha[1];
-	    }
-	    else if (p == 1) {
-	        sin_theta_op = sin_theta_i * cos_2k_alpha[0] + cos_theta_i * sin_2k_alpha[0];
-	        cos_theta_op = cos_theta_i * cos_2k_alpha[0] - sin_theta_i * sin_2k_alpha[0];
-	    } else if (p == 2) {
-	        sin_theta_op = sin_theta_i * cos_2k_alpha[2] + cos_theta_i * sin_2k_alpha[2];
-	        cos_theta_op = cos_theta_i * cos_2k_alpha[2] - sin_theta_i * sin_2k_alpha[2];
-	    } else {
-	        sin_theta_op = sin_theta_i;
-	        cos_theta_op = cos_theta_i;
-	    }
-=======
+        return ap;
+    }
+
+    std::array<Float, p_max + 1> compute_ap_pdf(Float cos_theta_i, Float h, const SurfaceInteraction3f &si, Mask active) const {
+        // Compute array of $A_p$ values for _cosThetaO_
+        Float sin_theta_i = safe_sqrt(1 - cos_theta_i * cos_theta_i);
+
+        // Compute $\cos \thetat$ for refracted ray
+        Float sin_theta_t = sin_theta_i / eta;
+        Float cos_theta_t = safe_sqrt(1 - sqr(sin_theta_t));
+
+        // Compute $\gammat$ for refracted ray
+        Float etap = sqrt(eta * eta - sqr(sin_theta_i)) / cos_theta_i;
+        Float sin_gamma_t = h / etap;
+        Float cos_gamma_t = safe_sqrt(1 - sqr(sin_gamma_t));
+
+        // Compute the transmittance _T_ of a single path through the cylinder
+        Spectrum T = exp(-evaluate_sigma_a(si, active) * (2.0f * cos_gamma_t / cos_theta_t));
+
+        std::array<Spectrum, p_max + 1> ap = Ap(cos_theta_i, eta, h, T);
+
+        // Compute $A_p$ PDF from individual $A_p$ terms
+        std::array<Float, p_max + 1> ap_pdf;
+        Float sum_y =
+            std::accumulate(ap.begin(), ap.end(), Float(0),
+                            [](Float s, const Spectrum &ap) { return s + ap.y(); });
+        for (int i = 0; i <= p_max; ++i) ap_pdf[i] = ap[i].y() / sum_y;
+        return ap_pdf;
+    }
+
+    Float abs_cos_theta(const Vector3f &w) const{
+        return abs(Frame3f::cos_theta(w));
+    }
+
+    inline Float radians(Float deg) const{
+        return (math::Pi<ScalarFloat>/180.f) * deg;
+    }
+
+    void tilt_scales(Float sin_theta_i, Float cos_theta_i, UInt p, Float &sin_theta_op, Float &cos_theta_op) const{
         Mask mask = p == 0, mask1 = p == 1, mask2 = p == 2;
 
         masked(sin_theta_op, mask) = sin_theta_i * cos_2k_alpha[1] - cos_theta_i * sin_2k_alpha[1];
@@ -194,52 +169,51 @@
 
         masked(sin_theta_op, !mask && !mask1 && !mask2) = sin_theta_i;
         masked(cos_theta_op, !mask && !mask1 && !mask2) = cos_theta_i;
->>>>>>> 659d64d8
-	}
-
-	void get_angles(const Vector3f &w, Float &sin_theta, Float &cos_theta, Float &phi) const{
-		sin_theta = w.x();
-    	cos_theta = sqrt(1 - sqr(sin_theta));
-    	phi = atan2(w.z(), w.y());
-	}
-
-	void print_basis(Vector3f w) const{
-		Float sin_theta, cos_theta, phi;
-		get_angles(w, sin_theta, cos_theta, phi);
-	    
-	    std::cout << "sin_theta: " << sin_theta << std::endl;
-	    std::cout << "cos_theta: " << cos_theta << std::endl;
-	    std::cout << "phi: " << phi << std::endl;
-	}
-
-	Spectrum sigma_a_from_reflectance(const Spectrum &c, Float beta_n) const{
-	    Spectrum sigma_a;
-	    for (size_t i = 0; i < Spectrum::Size; ++i)
-	        sigma_a[i] = sqr(log(c[i]) /
-	                         (5.969f - 0.215f * beta_n + 2.532f * sqr(beta_n) -
-	                          10.73f * pow<3>(beta_n) + 5.574f * pow<4>(beta_n) +
-	                          0.245f * pow<5>(beta_n)));
-	    return sigma_a;
-	}
-
-	Spectrum sigma_a_from_concentration(Float ce, Float cp) const{
-	    Float sigma_a[3];
-	    Float eumelanin_sigma_a[3] = {0.419f, 0.697f, 1.37f};
-	    Float pheomelanin_sigma_a[3] = {0.187f, 0.4f, 1.05f};
-	    for (size_t i = 0; i < 3; ++i)
-	        sigma_a[i] = (ce * eumelanin_sigma_a[i] + cp * pheomelanin_sigma_a[i]);
-	    return Spectrum(sigma_a[0], sigma_a[1], sigma_a[2]);
-	}
-
-	Spectrum evaluate_sigma_a(const SurfaceInteraction3f &si, Mask active) const{
-		switch(mode){
-			case Absorption: return sigma_a->eval(si, active); break;
-			case Reflectance: return sigma_a_from_reflectance(sigma_a->eval(si, active), beta_n); break;
-			case Concentration: return sigma_a_from_concentration(ce, cp); break;
-		}
-	}
-
-	MTS_DECLARE_CLASS()
+    }
+
+    void get_angles(const Vector3f &w, Float &sin_theta, Float &cos_theta, Float &phi) const{
+        sin_theta = w.x();
+        cos_theta = sqrt(1 - sqr(sin_theta));
+        phi = atan2(w.z(), w.y());
+    }
+
+    void print_basis(Vector3f w) const{
+        Float sin_theta, cos_theta, phi;
+        get_angles(w, sin_theta, cos_theta, phi);
+        
+        std::cout << "sin_theta: " << sin_theta << std::endl;
+        std::cout << "cos_theta: " << cos_theta << std::endl;
+        std::cout << "phi: " << phi << std::endl;
+    }
+
+    Spectrum sigma_a_from_reflectance(const Spectrum &c, Float beta_n) const{
+        Spectrum sigma_a;
+        for (size_t i = 0; i < Spectrum::Size; ++i)
+            sigma_a[i] = sqr(log(c[i]) /
+                             (5.969f - 0.215f * beta_n + 2.532f * sqr(beta_n) -
+                              10.73f * pow<3>(beta_n) + 5.574f * pow<4>(beta_n) +
+                              0.245f * pow<5>(beta_n)));
+        return sigma_a;
+    }
+
+    Spectrum sigma_a_from_concentration(Float ce, Float cp) const{
+        Float sigma_a[3];
+        Float eumelanin_sigma_a[3] = {0.419f, 0.697f, 1.37f};
+        Float pheomelanin_sigma_a[3] = {0.187f, 0.4f, 1.05f};
+        for (size_t i = 0; i < 3; ++i)
+            sigma_a[i] = (ce * eumelanin_sigma_a[i] + cp * pheomelanin_sigma_a[i]);
+        return Spectrum(sigma_a[0], sigma_a[1], sigma_a[2]);
+    }
+
+    Spectrum evaluate_sigma_a(const SurfaceInteraction3f &si, Mask active) const{
+        switch(mode){
+            case Absorption: return sigma_a->eval(si, active); break;
+            case Reflectance: return sigma_a_from_reflectance(sigma_a->eval(si, active), beta_n); break;
+            case Concentration: return sigma_a_from_concentration(ce, cp); break;
+        }
+    }
+
+    MTS_DECLARE_CLASS()
 };
 
 MTS_IMPLEMENT_CLASS_VARIANT(HairBSDF, BSDF)
