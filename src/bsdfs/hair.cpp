#include <mitsuba/core/string.h>
#include <mitsuba/core/fwd.h>
#include <mitsuba/core/plugin.h>
#include <mitsuba/core/warp.h>
#include <mitsuba/render/hair.h>
#include <mitsuba/render/bsdf.h>
#include <mitsuba/render/fwd.h>
#include <mitsuba/render/texture.h>

NAMESPACE_BEGIN(mitsuba)

template <typename Float, typename Spectrum>
HairBSDF<Float, Spectrum>::HairBSDF(const Properties &props) : Base(props) {
    h_xml = props.float_("h_xml", -2.f);
    Assert(h_xml >= -1 && x_xml <= 1);

    beta_m = props.float_("beta_m", 0.3f);
    Assert(beta_m >= 0 && beta_m <= 1);

    beta_n = props.float_("beta_n", 0.3f);
    Assert(beta_n >= 0 && beta_n <= 1);

    Float alpha = props.float_("alpha", 2.f);

    if(props.has_property("absorption")){
        sigma_a = props.texture<Texture>("absorption", 1.0f);
        mode = Mode_sigma_a::Absorption;
    } else if (props.has_property("reflectance")){
        sigma_a_reflectance = props.texture<Texture>("reflectance", 1.0f);
        mode = Mode_sigma_a::Reflectance;
    } else if (props.has_property("eumelanin") || props.has_property("pheomelanin")){
        ce = props.float_("eumelanin", 0.3f);
        cp = props.float_("pheomelanin", 0.0f);
        mode = Mode_sigma_a::Concentration;
    } else{
        Log(LogLevel::Error, "A hair color need to be specified either through absorption, reflectance or eumelanin concentration");
    }

    eta = props.float_("eta", 1.55f); //TODO: props.texture<Texture>("eta", 0.f); 

    // Compute longitudinal variance from beta_m
    static_assert( p_max >= 3, "do not handle low p_max");

    v[0] = sqr(0.726f * beta_m + 0.812f * sqr(beta_m) + 3.7f * pow<20>(beta_m));
    v[1] = .25f * v[0];
    v[2] = 4 * v[0];

    for (int p = 3; p <= p_max; ++p){
        v[p] = v[2];
    }

    // Compute azimuthal logistic scale factor from beta_n
    s = sqrt_pi_over_8 * (0.265f * beta_n + 1.194f * sqr(beta_n) + 5.372f * pow<22>(beta_n));
    Assert(!std::isnan(s));

    // Compute alpha terms for hair scales
    sin_2k_alpha[0] = sin(radians(alpha));
    cos_2k_alpha[0] = safe_sqrt(1 - sqr(sin_2k_alpha[0]));
    for (int i = 1; i < 3; ++i) {
        sin_2k_alpha[i] = 2 * cos_2k_alpha[i - 1] * sin_2k_alpha[i - 1];
        cos_2k_alpha[i] = sqr(cos_2k_alpha[i - 1]) - sqr(sin_2k_alpha[i - 1]);
    }

    m_components.push_back(BSDFFlags::Glossy | BSDFFlags::SpatiallyVarying);
    m_components.push_back(BSDFFlags::Reflection | BSDFFlags::SpatiallyVarying);
    m_components.push_back(BSDFFlags::Transmission | BSDFFlags::SpatiallyVarying);

    m_flags = m_components[0] | m_components[1] | m_components[2];
}

template <typename Float, typename Spectrum>
std::pair<typename HairBSDF<Float, Spectrum>::BSDFSample3f, Spectrum> HairBSDF<Float, Spectrum>::sample(const BSDFContext &ctx,
                                                                                                        const SurfaceInteraction3f &si,
                                                                                                        Float sample1,
                                                                                                        const Point2f &sample2,
                                                                                                        Mask active) const {
    MTS_MASKED_FUNCTION(ProfilerPhase::BSDFSample, active);

    BSDFSample3f bs = zero<BSDFSample3f>();

    Float sin_theta_i, cos_theta_i, phi_i;
    get_angles(si.wi, sin_theta_i, cos_theta_i, phi_i);

    Float h = h_xml != -2 ? h_xml : -1 + 2 * si.uv[1];
    Float gamma_o = safe_asin(h);

    // Derive four random samples from sample2
    Point2f u[2] = {demux_float(sample2[0]), demux_float(sample2[1])}; //u2

    // Determine which term p to sample for hair scattering
<<<<<<< HEAD
    //std::array<Float, p_max + 1> ap_pdf = compute_ap_pdf(cos_theta_i, h, si, active);
    Array<Float, p_max+1> ap_pdf = compute_ap_pdf(cos_theta_i, h, si, active);
    //int p;
=======
    std::array<Float, p_max + 1> ap_pdf = compute_ap_pdf(cos_theta_i, h, si, active);
    /*
     * The for loop below is a convoluted way to rewrite this code with enoki.
     * int p;
     * for (p = 0; p < p_max; ++p) {
     *     if (u[0][0] < ap_pdf[p]) break;
     *     u[0][0] -= ap_pdf[p];
     * }
     */

>>>>>>> 659d64d8
    UInt p = 0;
    Mask broken = false;
    
    for(int i = 0; i < p_max; ++i){
        active = u[0][0] < ap_pdf[i];
        masked(u[0][0], !active) -= ap_pdf[i];
        masked(broken, active) = true;
        masked(p, !active && !broken) += 1;
    }
<<<<<<< HEAD

    /*
    for (p = 0; p < p_max; ++p) {
        if (u[0][0] < ap_pdf[p]) break;
        u[0][0] -= ap_pdf[p];
    }*/

=======
    
>>>>>>> 659d64d8
    // Rotate sin_theta_o and cos_theta_o to account for hair scale tilt
    Float sin_theta_op, cos_theta_op;

    tilt_scales(sin_theta_i, cos_theta_i, p, sin_theta_op, cos_theta_op);

    Float d = gather<Float>(v, p, true);

    // Sample Mp to compute theta_i
    u[1][0] = max(u[1][0], Float(1e-5));
    Float cos_theta = 1 + d * log(u[1][0] + (1 - u[1][0]) * exp(-2 / d));
    Float sin_theta = safe_sqrt(1 - sqr(cos_theta));
    Float cos_phi = cos(2 * Pi * u[1][1]);

    Float sin_theta_o = -cos_theta * sin_theta_op + sin_theta * cos_phi * cos_theta_op;
    Float cos_theta_o = safe_sqrt(1 - sqr(sin_theta_o));

    // Sample Np to compute dphi

    // Compute gamma_t for refracted ray
    Float etap = sqrt(eta * eta - sqr(sin_theta_i)) / cos_theta_i;
    Float sin_gamma_t = h / etap;
    Float gamma_t = safe_asin(sin_gamma_t);
    Float dphi;
    active = p < p_max;
    dphi = select(active, 
                  warp::Phi(p, gamma_o, gamma_t) +
                  warp::sample_trimmed_logistic<Float>(u[0][1], s, -Pi, Pi),
                  2 * Pi * u[0][1]);

    // Compute wo from sampled hair scattering angles
    Float phi_o = phi_i + dphi;
    bs.wo = Vector3f(sin_theta_o, cos_theta_o * cos(phi_o), cos_theta_o * sin(phi_o));
    bs.eta = eta;

    /*Float pdf = 0;
    for (int p = 0; p < p_max; ++p) {
        // Compute sin_theta_o and cos_theta_o terms accounting for scales
        Float sin_theta_op, cos_theta_op;
        tilt_scales(sin_theta_i, cos_theta_i, p, sin_theta_op, cos_theta_op);

        // Handle out-of-range cos_theta_o from scale adjustment
        cos_theta_op = abs(cos_theta_op);
        pdf += warp::Mp(cos_theta_o, cos_theta_op, sin_theta_o, sin_theta_op, v[p]) *
               ap_pdf[p] *
               warp::Np(dphi, p, s, gamma_o, gamma_t);
    }

    pdf += warp::Mp(cos_theta_o, cos_theta_i, sin_theta_o, sin_theta_i, v[p_max]) *
                    ap_pdf[p_max] * (1.0f / (2 * Pi));*/
    bs.pdf = pdf(ctx, si, bs.wo, active);

    active &= bs.pdf > 0.0f;
    return {bs, select(active, unpolarized<Spectrum>(eval(ctx, si, bs.wo, active) / bs.pdf), 0.f)};
}

template <typename Float, typename Spectrum>
Spectrum HairBSDF<Float, Spectrum>::eval(const BSDFContext &ctx, const SurfaceInteraction3f &si,
                        const Vector3f &wo, Mask active) const {
    MTS_MASKED_FUNCTION(ProfilerPhase::BSDFEvaluate, active);

    Float h = h_xml != -2 ? h_xml : -1 + 2 * si.uv[1];
    Float gamma_o = safe_asin(h);

    // Compute hair coordinate system terms related to wi
    Float sin_theta_i, cos_theta_i, phi_i;
    get_angles(si.wi, sin_theta_i, cos_theta_i, phi_i);

    // Compute hair coordinate system terms related to wo
    Float sin_theta_o, cos_theta_o, phi_o;
    get_angles(wo, sin_theta_o, cos_theta_o, phi_o);

    // Compute cos_theta_t for refracted ray
    Float sin_theta_t = sin_theta_i / eta;
    Float cos_theta_t = safe_sqrt(1 - sqr(sin_theta_t));

    // Compute gamma_t for refracted ray
    Float etap = sqrt(eta * eta - sqr(sin_theta_i)) / cos_theta_i;
    Float sin_gamma_t = h / etap;
    Float cos_gamma_t = safe_sqrt(1 - sqr(sin_gamma_t));
    Float gamma_t = safe_asin(sin_gamma_t);

    // Compute the transmittance T of a single path through the cylinder
    Spectrum T = exp(-evaluate_sigma_a(si, active) * (2.0f * cos_gamma_t / cos_theta_t));
    // Evaluate hair BSDF
    Float phi = phi_o - phi_i;

    Array<Spectrum, p_max+1> ap = Ap(cos_theta_i, eta, h, T);
    Spectrum fsum(0.);
    for (int p = 0; p < p_max; ++p) {
        // Compute sin_theta_o and cos_theta_o terms accounting for scales
        Float sin_theta_op, cos_theta_op;
        tilt_scales(sin_theta_i, cos_theta_i, p, sin_theta_op, cos_theta_op);

        // Handle out-of-range cos_theta_o from scale adjustment
        cos_theta_op = abs(cos_theta_op);
        fsum += warp::Mp(cos_theta_o, cos_theta_op, sin_theta_o, sin_theta_op, v[p]) *
                ap[p] *
                warp::Np(phi, p, s, gamma_o, gamma_t);
    }

    // Compute contribution of remaining terms after p_max
    fsum += warp::Mp(cos_theta_o, cos_theta_i, sin_theta_o, sin_theta_i, v[p_max]) *
            ap[p_max] / (2.f * Pi);

    active &= abs_cos_theta(wo) > 0;

    return select(active, unpolarized<Spectrum>(fsum / abs_cos_theta(wo)), 0.f);
}

template <typename Float, typename Spectrum>
Float HairBSDF<Float, Spectrum>::pdf(const BSDFContext &ctx, const SurfaceInteraction3f &si,
                    const Vector3f &wo, Mask active) const {
    MTS_MASKED_FUNCTION(ProfilerPhase::BSDFEvaluate, active);

    Float h = h_xml != -2 ? h_xml : -1 + 2 * si.uv[1];
    Float gamma_o = safe_asin(h);

    // Compute hair coordinate system terms related to wi
    Float sin_theta_i, cos_theta_i, phi_i;
    get_angles(si.wi, sin_theta_i, cos_theta_i, phi_i);

    // Compute hair coordinate system terms related to wo
    Float sin_theta_o, cos_theta_o, phi_o;
    get_angles(wo, sin_theta_o, cos_theta_o, phi_o);

    // Compute $\gammat$ for refracted ray
    Float etap = sqrt(eta * eta - sqr(sin_theta_i)) / cos_theta_i;
    Float sin_gamma_t = h / etap;
    Float gamma_t = safe_asin(sin_gamma_t);

    // Compute PDF for Ap terms
    Array<Float, p_max + 1> ap_pdf = compute_ap_pdf(cos_theta_i, h, si, active);

    // Compute PDF sum for hair scattering events
    Float phi = phi_o - phi_i;

    Float pdf = 0;
    for (int p = 0; p < p_max; ++p) {
        // Compute sin_theta_o and cos_theta_o terms accounting for scales
        Float sin_theta_op, cos_theta_op;
        tilt_scales(sin_theta_i, cos_theta_i, p, sin_theta_op, cos_theta_op);

        // Handle out-of-range cos_theta_o from scale adjustment
        cos_theta_op = abs(cos_theta_op);
        pdf += warp::Mp(cos_theta_o, cos_theta_op, sin_theta_o, sin_theta_op, v[p]) *
               ap_pdf[p] *
               warp::Np(phi, p, s, gamma_o, gamma_t);
    }

    pdf += warp::Mp(cos_theta_o, cos_theta_i, sin_theta_o, sin_theta_i, v[p_max]) *
           ap_pdf[p_max] * 
           (1.0f / (2 * Pi));

    return pdf;
}

template <typename Float, typename Spectrum>
std::string HairBSDF<Float, Spectrum>::to_string() const {
    std::ostringstream oss;
    oss << "HairBSDF[" << std::endl
        << "   eta = " << eta << ","
        << "   beta_m = " << beta_m << ","
        << "   beta_n = " << beta_n << ","
        << "   v[0] = " << v[0] << ","
        << "   s = " << s << ","
        << "]";
    return oss.str();
}

NAMESPACE_END(mitsuba)<|MERGE_RESOLUTION|>--- conflicted
+++ resolved
@@ -88,11 +88,6 @@
     Point2f u[2] = {demux_float(sample2[0]), demux_float(sample2[1])}; //u2
 
     // Determine which term p to sample for hair scattering
-<<<<<<< HEAD
-    //std::array<Float, p_max + 1> ap_pdf = compute_ap_pdf(cos_theta_i, h, si, active);
-    Array<Float, p_max+1> ap_pdf = compute_ap_pdf(cos_theta_i, h, si, active);
-    //int p;
-=======
     std::array<Float, p_max + 1> ap_pdf = compute_ap_pdf(cos_theta_i, h, si, active);
     /*
      * The for loop below is a convoluted way to rewrite this code with enoki.
@@ -103,7 +98,6 @@
      * }
      */
 
->>>>>>> 659d64d8
     UInt p = 0;
     Mask broken = false;
     
@@ -113,17 +107,7 @@
         masked(broken, active) = true;
         masked(p, !active && !broken) += 1;
     }
-<<<<<<< HEAD
-
-    /*
-    for (p = 0; p < p_max; ++p) {
-        if (u[0][0] < ap_pdf[p]) break;
-        u[0][0] -= ap_pdf[p];
-    }*/
-
-=======
     
->>>>>>> 659d64d8
     // Rotate sin_theta_o and cos_theta_o to account for hair scale tilt
     Float sin_theta_op, cos_theta_op;
 
@@ -163,14 +147,12 @@
         // Compute sin_theta_o and cos_theta_o terms accounting for scales
         Float sin_theta_op, cos_theta_op;
         tilt_scales(sin_theta_i, cos_theta_i, p, sin_theta_op, cos_theta_op);
-
         // Handle out-of-range cos_theta_o from scale adjustment
         cos_theta_op = abs(cos_theta_op);
         pdf += warp::Mp(cos_theta_o, cos_theta_op, sin_theta_o, sin_theta_op, v[p]) *
                ap_pdf[p] *
                warp::Np(dphi, p, s, gamma_o, gamma_t);
     }
-
     pdf += warp::Mp(cos_theta_o, cos_theta_i, sin_theta_o, sin_theta_i, v[p_max]) *
                     ap_pdf[p_max] * (1.0f / (2 * Pi));*/
     bs.pdf = pdf(ctx, si, bs.wo, active);
@@ -210,7 +192,7 @@
     // Evaluate hair BSDF
     Float phi = phi_o - phi_i;
 
-    Array<Spectrum, p_max+1> ap = Ap(cos_theta_i, eta, h, T);
+    std::array<Spectrum, p_max + 1> ap = Ap(cos_theta_i, eta, h, T);
     Spectrum fsum(0.);
     for (int p = 0; p < p_max; ++p) {
         // Compute sin_theta_o and cos_theta_o terms accounting for scales
@@ -255,7 +237,7 @@
     Float gamma_t = safe_asin(sin_gamma_t);
 
     // Compute PDF for Ap terms
-    Array<Float, p_max + 1> ap_pdf = compute_ap_pdf(cos_theta_i, h, si, active);
+    std::array<Float, p_max + 1> ap_pdf = compute_ap_pdf(cos_theta_i, h, si, active);
 
     // Compute PDF sum for hair scattering events
     Float phi = phi_o - phi_i;
